--- conflicted
+++ resolved
@@ -53,7 +53,7 @@
 
 if sb is None and not IS_CI:
     logger.error("Could not initialize Supabase client. Please check your environment variables.")
-<<<<<<< HEAD
+
     logger.error("Required environment variables: SUPABASE_URL, SUPABASE_KEY")
     logger.error("Make sure your .env file exists and contains these variables.")
     # sys.exit(1) # Allow sb to be None, tests will mock it, actual runs might raise errors later if sb is used while None.
@@ -61,9 +61,7 @@
 class RPCCallFailedError(Exception):
     """Custom exception for RPC call failures."""
     pass
-=======
-    # sys.exit(1) # Avoid sys.exit during testing; sb will be None and tests should mock it.
->>>>>>> ac649066
+
 
 def fetch_unclustered_articles() -> List[Tuple[int, np.ndarray]]:
     """Fetch articles without a cluster_id from the database.
@@ -367,13 +365,13 @@
 
 def recalculate_cluster_member_counts() -> Dict[str, Tuple[int, int]]:
     """
-<<<<<<< HEAD
+
     Efficiently validates and corrects cluster member counts by calling a Supabase SQL function.
 
     The SQL function 'recalculate_all_cluster_member_counts' handles the core logic
     of counting members, updating/deleting clusters, and unassigning articles from
     single-member clusters atomically within the database.
-=======
+
     if sb is None:
         logger.error("Supabase client is not initialized. Cannot perform recalculate_cluster_member_counts operation.")
         return {}
@@ -410,7 +408,6 @@
     updates: List[Dict[str, object]] = []
     empty_clusters: List[str] = []
     single_member_clusters: Dict[str, int] = {}
->>>>>>> ac649066
 
     Returns:
         Dict[str, Tuple[int, int]]: A dictionary mapping cluster_id to a tuple of
@@ -459,51 +456,8 @@
             logger.info(f"Found {len(discrepancies_to_return)} cluster member count discrepancies through RPC.")
         else:
             logger.info("No cluster member count discrepancies reported by RPC.")
-
-<<<<<<< HEAD
         return discrepancies_to_return
-=======
-    try:
-        if updates:
-            sb.table("clusters").upsert(updates, on_conflict="cluster_id").execute()
-            logger.info(f"Updated member counts for {len(updates)} clusters")
-    except APIError as e:
-        logger.error(f"Supabase APIError updating cluster counts in recalculate_cluster_member_counts: {e}")
-    except Exception as e:
-        logger.error(f"Unexpected error updating cluster counts in recalculate_cluster_member_counts: {e}")
-
-    try:
-        if empty_clusters:
-            sb.table("clusters").delete().in_("cluster_id", empty_clusters).execute()
-            logger.info(f"Deleted {len(empty_clusters)} empty clusters")
-    except APIError as e:
-        logger.error(f"Supabase APIError deleting empty clusters in recalculate_cluster_member_counts: {e}")
-    except Exception as e:
-        logger.error(f"Unexpected error deleting empty clusters in recalculate_cluster_member_counts: {e}")
-
-    if single_member_clusters:
-        article_ids_to_unassign = list(single_member_clusters.values())
-        cluster_ids_to_delete = list(single_member_clusters.keys())
-        try:
-            sb.table("SourceArticles").update({"cluster_id": None}).in_("id", article_ids_to_unassign).execute()
-            logger.info(f"Unassigned {len(article_ids_to_unassign)} articles from single-member clusters.")
-        except APIError as e:
-            logger.error(f"Supabase APIError unassigning articles from single-member clusters: {e}")
-        except Exception as e:
-            logger.error(f"Unexpected error unassigning articles from single-member clusters: {e}")
-
-        try:
-            sb.table("clusters").delete().in_("cluster_id", cluster_ids_to_delete).execute()
-            logger.info(f"Deleted {len(cluster_ids_to_delete)} single-member clusters")
-        except APIError as e:
-            logger.error(f"Supabase APIError deleting single-member clusters: {e}")
-        except Exception as e:
-            logger.error(f"Unexpected error deleting single-member clusters: {e}")
-
-
-    if discrepancies:
-        logger.info(f"Fixed {len(discrepancies)} cluster member count discrepancies")
->>>>>>> ac649066
+
     else:
         # This case handles if response is None or response.data is None/empty
         # The supabase-py client might raise PostgrestAPIError for HTTP errors,

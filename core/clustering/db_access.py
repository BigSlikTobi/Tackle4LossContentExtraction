"""
Database access layer for article clustering operations.
"""

import uuid
import numpy as np
from supabase import create_client
from dotenv import load_dotenv
import os
import sys
import logging
from typing import Dict, List, Tuple, Optional

from core.clustering.vector_utils import parse_embedding

# Set up logging
logging.basicConfig(
    level=logging.INFO,
    format='%(asctime)s - %(levelname)s - %(message)s'
)
logger = logging.getLogger(__name__)

# Initialize Supabase client with proper error handling
def init_supabase_client() -> Optional[object]:
    """Initialize the Supabase client with proper error handling.
    
    Returns:
        Supabase client object or None if initialization fails
    """
    # Try loading from different possible .env locations
    for env_path in [
        None,  # Default location (current directory)
        os.path.dirname(os.path.dirname(os.path.dirname(os.path.abspath(__file__)))),  # Project root
        os.path.join(os.path.dirname(os.path.dirname(os.path.dirname(os.path.abspath(__file__)))), '.env'),  # Explicit .env file
    ]:
        try:
            if env_path:
                logger.info(f"Trying to load .env from: {env_path}")
                load_dotenv(dotenv_path=env_path)
            else:
                load_dotenv()
                
            SUPABASE_URL = os.getenv("SUPABASE_URL")
            SUPABASE_KEY = os.getenv("SUPABASE_KEY")
            
            if not SUPABASE_URL or not SUPABASE_KEY:
                logger.warning(f"Missing Supabase credentials when loading from {env_path or 'default location'}")
                continue
                
            logger.info(f"Found Supabase credentials, attempting connection")
            return create_client(SUPABASE_URL, SUPABASE_KEY)
        except Exception as e:
            logger.error(f"Failed to initialize Supabase client: {str(e)}")
            continue
    
    logger.error("Failed to initialize Supabase client with all attempted env locations")
    return None

# Try to initialize the Supabase client
sb = init_supabase_client()

if sb is None:
    logger.error("Could not initialize Supabase client. Please check your environment variables.")
    logger.error("Required environment variables: SUPABASE_URL, SUPABASE_KEY")
    logger.error("Make sure your .env file exists and contains these variables.")
    sys.exit(1)

def fetch_unclustered_articles() -> List[Tuple[int, np.ndarray]]:
    """Fetch articles without a cluster_id from the database.
    
    Returns:
        List of tuples with article ID and embedding vector
    """
    logger.info("Fetching unclustered articles...")
    resp = (
        sb.table("SourceArticles")
          .select("id, ArticleVector!inner(embedding)")
          .is_("cluster_id", None)
          .eq("contentType", "news_article")
          .order("created_at", desc=True)
          .limit(1000)
          .execute()
    )
    articles = []
    for r in resp.data:
        article_id = r["id"]
        if not r["ArticleVector"]:
            logger.warning(f"Article with ID {article_id} has an empty ArticleVector. Skipping.")
            continue
        emb_str = r["ArticleVector"][0]["embedding"]
        try:
            embedding_array = parse_embedding(emb_str)
            articles.append((article_id, embedding_array))
        except ValueError:
            logger.warning(f"Skipping article with ID {article_id} due to invalid embedding.")
    logger.info(f"Found {len(articles)} unclustered articles")
    return articles

def fetch_existing_clusters() -> List[Tuple[str, np.ndarray, int]]:
    """Fetch existing clusters with their centroids and counts.
    
    Returns:
        List of tuples with cluster ID, centroid vector, and member count
    """
    logger.info("Fetching existing clusters...")
    resp = sb.table("clusters")\
              .select("cluster_id, centroid, member_count")\
              .execute()
    
    clusters = []
    for r in resp.data:
        cluster_id = r["cluster_id"]
        member_count = r["member_count"]

        centroid = r.get("centroid")
        if centroid is None:
            logger.warning(f"Skipping cluster {cluster_id} with NULL centroid")
            continue

        # Handle centroid whether it's a string or list
        if isinstance(centroid, str):
            centroid_values = [float(x) for x in centroid.strip('[]').split(',')]
            centroid_array = np.array(centroid_values, dtype=np.float32)
        else:
            centroid_array = np.array(centroid, dtype=np.float32)

        if centroid_array.ndim == 0:
            logger.warning(f"Skipping cluster {cluster_id} with invalid centroid shape")
            continue

        clusters.append((cluster_id, centroid_array, member_count))
    
    logger.info(f"Found {len(clusters)} clusters")
    return clusters

def update_cluster_in_db(cluster_id: str, new_centroid: np.ndarray, new_count: int, isContent: bool = False) -> None:
    """Update a cluster's centroid and member count in the database.
    
    Args:
        cluster_id: The ID of the cluster to update
        new_centroid: The updated centroid vector
        new_count: The updated member count
        isContent: Whether the cluster has content associated with it
    """
    update_data = {
        "centroid": new_centroid.tolist(),
        "member_count": new_count,
        "updated_at": "now()",
        "status": "UPDATED",
        "isContent": isContent 
    }
    sb.table("clusters").update(update_data).eq("cluster_id", cluster_id).execute()
    logger.debug(f"Updated cluster {cluster_id} in database (members: {new_count}, isContent: {isContent})")

def create_cluster_in_db(centroid: np.ndarray, member_count: int) -> str:
    """Create a new cluster in the database.
    
    Args:
        centroid: The centroid vector for the new cluster
        member_count: The initial member count
        
    Returns:
        The ID of the newly created cluster
    """
    cluster_id = str(uuid.uuid4())
    sb.table("clusters").insert({
        "cluster_id": cluster_id,
        "centroid": centroid.tolist(),
        "member_count": member_count,
        "status": "NEW"
    }).execute()
    logger.info(f"Created new cluster {cluster_id} with {member_count} articles")
    return cluster_id

def assign_article_to_cluster(article_id: int, cluster_id: str) -> None:
    """Write the cluster_id back to the article record.
    
    Args:
        article_id: The ID of the article
        cluster_id: The ID of the cluster to assign the article to
    """
    sb.table("SourceArticles").update({
        "cluster_id": cluster_id
    }).eq("id", article_id).execute()
    logger.debug(f"Assigned article {article_id} to cluster {cluster_id}")

def repair_zero_centroid_clusters() -> List[str]:
    """Recalculate centroids for clusters where the stored centroid is all zeros.

    Returns a list of cluster IDs that were updated.
    """
    logger.info("Checking for clusters with zero centroid...")
    resp = sb.table("clusters").select("cluster_id, centroid").execute()

    fixed_clusters: List[str] = []

    for r in resp.data:
<<<<<<< HEAD
        centroid_raw = r.get("centroid")

        if centroid_raw is None:
            centroid_array = np.array([])
        elif isinstance(centroid_raw, str):
            values = [float(x) for x in centroid_raw.strip('[]').split(',')]
            centroid_array = np.array(values, dtype=np.float32)
        else:
            centroid_array = np.array(centroid_raw, dtype=np.float32)

        if (
            centroid_raw is None
            or centroid_array.ndim == 0
            or (centroid_array.ndim == 1 and np.allclose(centroid_array, 0))
        ):
=======
        centroid = r["centroid"]
        if isinstance(centroid, str):
            values = [float(x) for x in centroid.strip('[]').split(',')]
            centroid_array = np.array(values, dtype=np.float32)
        else:
            centroid_array = np.array(centroid, dtype=np.float32)

        if centroid_array.ndim == 1 and np.allclose(centroid_array, 0):
>>>>>>> 6054ad1d
            cluster_id = r["cluster_id"]
            articles_resp = (
                sb.table("SourceArticles")
                .select("id, ArticleVector!inner(embedding)")
                .eq("cluster_id", cluster_id)
                .execute()
            )

            embeddings: List[np.ndarray] = []
            for art in articles_resp.data:
                if not art.get("ArticleVector"):
                    continue
                emb_str = art["ArticleVector"][0]["embedding"]
                try:
                    embeddings.append(parse_embedding(emb_str))
                except ValueError:
                    logger.warning(
                        f"Skipping invalid embedding for article {art.get('id')} in cluster {cluster_id}"
                    )

            if embeddings:
                new_centroid = np.mean(np.vstack(embeddings), axis=0)
                update_cluster_in_db(cluster_id, new_centroid, len(embeddings), isContent=False)
                fixed_clusters.append(cluster_id)
                logger.info(f"Recalculated centroid for cluster {cluster_id}")
            else:
                logger.warning(
                    f"Cluster {cluster_id} has zero centroid but no valid embeddings were found"
                )

    if fixed_clusters:
        logger.info(f"Fixed centroids for {len(fixed_clusters)} clusters")
    else:
        logger.info("No zero centroid clusters found")

    return fixed_clusters

def recalculate_cluster_member_counts() -> Dict[str, Tuple[int, int]]:
    """Efficiently validate and correct cluster member counts.

    The previous implementation queried each cluster individually which was
    extremely chatty with the database. This version fetches all article
    assignments in a single request and then performs batched updates and
    deletions.  It returns a dictionary mapping the cluster ID to a tuple of
    ``(old_count, new_count)`` for every cluster whose count changed.
    """

    logger.info("Recalculating cluster member counts (batch mode)...")

    # Fetch current cluster counts
    clusters_resp = sb.table("clusters").select("cluster_id, member_count").execute()
    current_counts = {r["cluster_id"]: r["member_count"] for r in clusters_resp.data}

    # Fetch all article assignments in one request
    articles_resp = (
        sb.table("SourceArticles")
        .select("id, cluster_id")
        .not_.is_("cluster_id", None)
        .execute()
    )

    cluster_articles: Dict[str, List[int]] = {}
    for row in articles_resp.data:
        cid = row["cluster_id"]
        cluster_articles.setdefault(cid, []).append(row["id"])

    actual_counts = {cid: len(ids) for cid, ids in cluster_articles.items()}

    discrepancies: Dict[str, Tuple[int, int]] = {}
    updates: List[Dict[str, object]] = []
    empty_clusters: List[str] = []
    single_member_clusters: Dict[str, int] = {}

    all_cluster_ids = set(current_counts.keys()) | set(actual_counts.keys())

    for cid in all_cluster_ids:
        actual = actual_counts.get(cid, 0)
        old = current_counts.get(cid, 0)

        if old != actual:
            discrepancies[cid] = (old, actual)

        if actual >= 2:
            if actual != old:
                updates.append({
                    "cluster_id": cid,
                    "member_count": actual,
                    "updated_at": "now()",
                })
        elif actual == 1:
            single_member_clusters[cid] = cluster_articles[cid][0]
        else:
            empty_clusters.append(cid)

    if updates:
        sb.table("clusters").upsert(updates, on_conflict="cluster_id").execute()
        logger.info(f"Updated member counts for {len(updates)} clusters")

    if empty_clusters:
        sb.table("clusters").delete().in_("cluster_id", empty_clusters).execute()
        logger.info(f"Deleted {len(empty_clusters)} empty clusters")

    if single_member_clusters:
        article_ids = list(single_member_clusters.values())
        sb.table("SourceArticles").update({"cluster_id": None}).in_("id", article_ids).execute()
        sb.table("clusters").delete().in_("cluster_id", list(single_member_clusters.keys())).execute()
        logger.info(f"Removed {len(single_member_clusters)} single-member clusters")

    if discrepancies:
        logger.info(f"Fixed {len(discrepancies)} cluster member count discrepancies")
    else:
        logger.info("All cluster member counts are accurate")

    return discrepancies

def update_old_clusters_status() -> int:
    """Update status of clusters to 'OLD' if they haven't been updated in 3 days.
    
    Returns:
        Number of clusters updated to OLD status
    """
    logger.info("Checking for clusters that haven't been updated in 3 days...")
    
    # Fetch clusters that aren't already marked as OLD
    resp = sb.table("clusters")\
             .select("cluster_id, updated_at")\
             .not_.eq("status", "OLD")\
             .execute()
    
    # In Python, calculate which clusters are older than 3 days
    from datetime import datetime, timedelta
    
    three_days_ago = datetime.now() - timedelta(days=3)
    old_cluster_ids = []
    
    for cluster in resp.data:
        if "updated_at" in cluster and cluster["updated_at"]:
            # Parse the timestamp from the database
            updated_at = datetime.fromisoformat(cluster["updated_at"].replace("Z", "+00:00"))
            
            # Check if it's older than 3 days
            if updated_at < three_days_ago:
                old_cluster_ids.append(cluster["cluster_id"])
    
    # If we found old clusters, update their status
    num_updated = 0
    if old_cluster_ids:
        for cluster_id in old_cluster_ids:
            update_resp = sb.table("clusters")\
                            .update({"status": "OLD"})\
                            .eq("cluster_id", cluster_id)\
                            .execute()
            num_updated += 1
    
    if num_updated > 0:
        logger.info(f"Updated {num_updated} clusters to 'OLD' status")
    else:
        logger.debug("No clusters needed to be updated to 'OLD' status")
    
    return num_updated<|MERGE_RESOLUTION|>--- conflicted
+++ resolved
@@ -195,7 +195,6 @@
     fixed_clusters: List[str] = []
 
     for r in resp.data:
-<<<<<<< HEAD
         centroid_raw = r.get("centroid")
 
         if centroid_raw is None:
@@ -211,16 +210,7 @@
             or centroid_array.ndim == 0
             or (centroid_array.ndim == 1 and np.allclose(centroid_array, 0))
         ):
-=======
-        centroid = r["centroid"]
-        if isinstance(centroid, str):
-            values = [float(x) for x in centroid.strip('[]').split(',')]
-            centroid_array = np.array(values, dtype=np.float32)
-        else:
-            centroid_array = np.array(centroid, dtype=np.float32)
-
-        if centroid_array.ndim == 1 and np.allclose(centroid_array, 0):
->>>>>>> 6054ad1d
+
             cluster_id = r["cluster_id"]
             articles_resp = (
                 sb.table("SourceArticles")
